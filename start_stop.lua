-- starts driving the course
function courseplay:start(self)    
	
	if table.getn(self.Waypoints) < 1 then
	  return
	end
	
	self.numCollidingVehicles = 0;
	self.numToolsCollidingVehicles = {};
	self.drive  = false
	self.record = false
	
	if self.recordnumber < 1 then
	  self.recordnumber = 1
	end
	
	-- add do working players if not already added
	if self.working_course_player_num == nil then
		self.working_course_player_num = courseplay:add_working_player(self)
	end	
	
	courseplay:reset_tools(self)
	-- show arrow
	self.dcheck = true
	-- current position
	local ctx,cty,ctz = getWorldTranslation(self.rootNode);
	-- positoin of next waypoint
	local cx ,cz = self.Waypoints[self.recordnumber].cx,self.Waypoints[self.recordnumber].cz
	-- distance
	dist = courseplay:distance(ctx ,ctz ,cx ,cz)	
	if self.ai_state == 1 then
		local nearestpoint = dist
<<<<<<< HEAD
		-- search nearest Waypoint
	    for i=1, self.maxnumber do
	        local cx ,cz = self.Waypoints[i].cx,self.Waypoints[i].cz
		   	dist = courseplay:distance(ctx ,ctz ,cx ,cz)
	      if dist < nearestpoint then
				nearestpoint = dist
				self.recordnumber = i
	       end
	    
	    end
=======
		local wpanz = 0
		-- search nearest Waypoint
	    for i=1, self.maxnumber do
	        local cx ,cz = self.Waypoints[i].cx,self.Waypoints[i].cz
			local wait = self.Waypoints[i].wait
			dist = courseplay:distance(ctx ,ctz ,cx ,cz)
			if dist < nearestpoint then
				nearestpoint = dist
				self.recordnumber = i + 1
			end
			-- specific Workzone
	        if self.ai_mode == 4 then
	            if wait then
	                wpanz = wpanz + 1
				end
				
				if wpanz == 1 and self.startWork == nil then
	                self.startWork = i
				end
				if wpanz == 2 and self.stopWork == nil then
	                self.stopWork = i
				end
			end
	    end
	  --  print(string.format("StartWork: %d StopWork: %d",self.startWork,self.stopWork))
	    if self.recordnumber > self.maxnumber then
				self.recordnumber = 1
		end
>>>>>>> 06317708
    end
     --    
	--if dist < 15 then
		-- hire a helper
		--self:hire()
		self.forceIsActive = true;
		self.stopMotorOnLeave = false;
  		self.steeringEnabled = false;
  		self.deactivateOnLeave = false
  		self.disableCharacterOnLeave = false
		-- ok i am near the waypoint, let's go
		self.checkSpeedLimit = false
		self.drive  = true
		if self.aiTrafficCollisionTrigger ~= nil then
		   addTrigger(self.aiTrafficCollisionTrigger, "onTrafficCollisionTrigger", self);
		end
		self.orgRpm = {} 
		self.orgRpm[1] = self.motor.maxRpm[1] 
		self.orgRpm[2] = self.motor.maxRpm[2] 
		self.orgRpm[3] = self.motor.maxRpm[3] 
		self.record = false
		self.dcheck = false
	--end
end

-- stops driving the course
function courseplay:stop(self)
	--self:dismiss()
	self.forceIsActive = false;
	self.stopMotorOnLeave = true;
  	self.steeringEnabled = true;
  	self.deactivateOnLeave = true
  	self.disableCharacterOnLeave = true
	self.motor.maxRpm[1] = self.orgRpm[1] 
	self.motor.maxRpm[2] = self.orgRpm[2] 
	self.motor.maxRpm[3] = self.orgRpm[3] 
	self.record = false
	if self.ai_state > 4 then
	  self.ai_state = 1
	end
	
	-- removing collision trigger
	if self.aiTrafficCollisionTrigger ~= nil then
		removeTrigger(self.aiTrafficCollisionTrigger);
	end
	
	-- removing tippers
	if self.tipper_attached then
		for key,tipper in pairs(self.tippers) do
		  AITractor.removeToolTrigger(self, tipper)
		  tipper:aiTurnOff()
		end
	end
	
	-- reseting variables
	self.unloaded = false
	self.checkSpeedLimit = true
	self.currentTipTrigger = nil
	self.drive  = false	
	self.play = true
	self.dcheck = false
	self.motor:setSpeedLevel(0, false);
	self.motor.maxRpmOverride = nil;
	self.startWork = nil
	self.stopWork = nil
	
	AIVehicleUtil.driveInDirection(self, 0, 30, 0, 0, 28, false, moveForwards, 0, 1)	

end<|MERGE_RESOLUTION|>--- conflicted
+++ resolved
@@ -30,18 +30,6 @@
 	dist = courseplay:distance(ctx ,ctz ,cx ,cz)	
 	if self.ai_state == 1 then
 		local nearestpoint = dist
-<<<<<<< HEAD
-		-- search nearest Waypoint
-	    for i=1, self.maxnumber do
-	        local cx ,cz = self.Waypoints[i].cx,self.Waypoints[i].cz
-		   	dist = courseplay:distance(ctx ,ctz ,cx ,cz)
-	      if dist < nearestpoint then
-				nearestpoint = dist
-				self.recordnumber = i
-	       end
-	    
-	    end
-=======
 		local wpanz = 0
 		-- search nearest Waypoint
 	    for i=1, self.maxnumber do
@@ -70,7 +58,6 @@
 	    if self.recordnumber > self.maxnumber then
 				self.recordnumber = 1
 		end
->>>>>>> 06317708
     end
      --    
 	--if dist < 15 then
